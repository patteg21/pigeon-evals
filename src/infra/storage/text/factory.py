--- conflicted
+++ resolved
@@ -3,16 +3,11 @@
 from .postgres import PostgresDB
 from .s3 import S3Storage
 from .file_store import FileStore
-<<<<<<< HEAD
 from utils.logger import logger
 from utils.config_manager import ConfigManager
 from models.configs.storage import TextStoreConfig
 from typing import Optional
-=======
-from models.shared.base_factory import BaseFactory
-from utils.logger import logger
-from typing import Dict, Any, Optional
->>>>>>> 1357778d
+
 
 
 class TextStorageFactory(BaseFactory):
@@ -37,7 +32,6 @@
         return storage_class(config)
 
     @classmethod
-<<<<<<< HEAD
     def create_from_config(cls) -> Optional[TextStorageBase]:
         """Create a text storage instance using the singleton config."""
         config_manager = ConfigManager()
@@ -57,24 +51,4 @@
         else:
             logger.info("No text storage config found, skipping text storage")
             return None
-    
-=======
-    def get_config_key(cls) -> str:
-        return "text storage"
-
-    @classmethod
-    def get_default_provider(cls) -> str:
-        return "sqlite"
-
-    @classmethod
-    def get_default_config(cls) -> Dict[str, Any]:
-        return {}
-
-    @classmethod
-    def _extract_config_from_yaml(cls, yaml_config) -> Optional[Any]:
-        return yaml_config.storage.text_store if yaml_config.storage else None
-
-    @classmethod
-    def _extract_provider_from_config(cls, config_dict: Dict[str, Any]) -> str:
-        return config_dict.get("client", "sqlite")
->>>>>>> 1357778d
+    