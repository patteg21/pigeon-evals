--- conflicted
+++ resolved
@@ -6,11 +6,8 @@
 
 from .base import TextStorageBase, TextStorageError
 from models.documents import DocumentChunk
-<<<<<<< HEAD
 from models.configs.storage import TextStoreConfig
-=======
-from models.configs.storage import PostgresConfig
->>>>>>> 1357778d
+
 
 
 class PostgresError(TextStorageError):
@@ -19,11 +16,8 @@
 
 
 class PostgresDB(TextStorageBase):
-<<<<<<< HEAD
     def __init__(self, config: TextStoreConfig):
-=======
-    def __init__(self, config: PostgresConfig):
->>>>>>> 1357778d
+
         """Initialize PostgreSQL client with connection parameters"""
         super().__init__(config)
         self.connection_params = {
@@ -106,11 +100,8 @@
                             text = EXCLUDED.text,
                             document_data = EXCLUDED.document_data,
                             embedding = EXCLUDED.embedding
-<<<<<<< HEAD
                     """, (chunk.id, chunk.text, json.dumps(document_data), json.dumps(chunk.embedding)))
-=======
-                    """, (chunk.id, chunk.text, json.dumps(document_data), json.dumps(chunk.embeddding)))
->>>>>>> 1357778d
+
                     conn.commit()
                     return True
         except Exception as e:
