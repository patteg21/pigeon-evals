
import sqlite3
from typing import Optional, List
from contextlib import contextmanager
from pathlib import Path
import json

from .base import TextStorageBase, TextStorageError
from models.documents import DocumentChunk
<<<<<<< HEAD
from models.configs.storage import TextStoreConfig
=======
from models.configs.storage import SqliteConfig
>>>>>>> 1357778d


class SQLiteError(TextStorageError):
    """SQLite-specific exception for operations"""
    pass


class SQLiteDB(TextStorageBase):
<<<<<<< HEAD
    def __init__(self, config: TextStoreConfig):
=======
    def __init__(self, config: SqliteConfig):
>>>>>>> 1357778d
        """Initialize SQLite client with database path"""
        super().__init__(config)
        self.db_path = self.config.path or "data/.sql/chunks.db"
        # Ensure directory exists
        Path(self.db_path).parent.mkdir(parents=True, exist_ok=True)
        self._initialize_db()
    
    @property
    def provider_name(self) -> str:
        return "sqlite"
    

    def _initialize_db(self):
        """Initialize database with required tables"""
        with self._get_connection() as conn:
            cursor = conn.cursor()
            
            # Create documents table to store text content
            cursor.execute("""
                CREATE TABLE IF NOT EXISTS documents (
                    id TEXT PRIMARY KEY,
                    text TEXT NOT NULL,
                    document_data TEXT,
                    embedding TEXT,
                    created_at TIMESTAMP DEFAULT CURRENT_TIMESTAMP
                )
            """)
            
            # Create indexes for faster retrieval
            cursor.execute("CREATE INDEX IF NOT EXISTS idx_documents_id ON documents(id)")
            
            conn.commit()
    
    @contextmanager
    def _get_connection(self):
        """Context manager for database connections"""
        conn = sqlite3.connect(self.db_path)
        conn.row_factory = sqlite3.Row  # Enable dict-like access to rows
        try:
            yield conn
        except Exception as e:
            conn.rollback()
            raise SQLiteError(f"Database operation failed: {str(e)}")
        finally:
            conn.close()
    
    def store_document(self, doc_id: str, doc_data: dict) -> bool:
        """Store document data in SQLite database"""
        try:
            with self._get_connection() as conn:
                cursor = conn.cursor()
                
                cursor.execute("""
                    INSERT OR REPLACE INTO documents (id, text, document_data, embedding) VALUES (?, ?, ?, ?)
                """, (doc_id, doc_data.get('text'), json.dumps(doc_data.get('document_data')), json.dumps(doc_data.get('embedding'))))
                
                conn.commit()
                return True
                
        except Exception as e:
            raise SQLiteError(f"Failed to store document {doc_id}: {str(e)}")

    def store_document_chunk(self, chunk: DocumentChunk) -> bool:
        """Store DocumentChunk in SQLite database"""
        try:
            with self._get_connection() as conn:
                cursor = conn.cursor()
                
                document_data = {
                    'id': chunk.document.id,
                    'name': chunk.document.name,
                    'path': chunk.document.path,
                    'text': chunk.document.text
                }
                
                cursor.execute("""
                    INSERT OR REPLACE INTO documents (id, text, document_data, embedding) VALUES (?, ?, ?, ?)
<<<<<<< HEAD
                """, (chunk.id, chunk.text, json.dumps(document_data), json.dumps(chunk.embedding)))
=======
                """, (chunk.id, chunk.text, json.dumps(document_data), json.dumps(chunk.embeddding)))
>>>>>>> 1357778d
                
                conn.commit()
                return True
                
        except Exception as e:
            raise SQLiteError(f"Failed to store document chunk {chunk.id}: {str(e)}")
    

    def retrieve_document(self, doc_id: str) -> Optional[dict]:
        """Retrieve document by ID"""
        try:
            with self._get_connection() as conn:
                cursor = conn.cursor()
                cursor.execute("SELECT * FROM documents WHERE id = ?", (doc_id,))
                row = cursor.fetchone()

                if row:
                    return dict(row)
                return None

        except Exception as e:
            raise SQLiteError(f"Failed to retrieve document {doc_id}: {str(e)}")


    def retrieve_documents(self, doc_ids: List[str]) -> List[dict]:
        """Retrieve multiple documents by IDs"""
        if not doc_ids:
            return []
            
        try:
            with self._get_connection() as conn:
                cursor = conn.cursor()
                placeholders = ','.join(['?'] * len(doc_ids))
                cursor.execute(f"SELECT * FROM documents WHERE id IN ({placeholders})", doc_ids)
                rows = cursor.fetchall()
                
                return [dict(row) for row in rows]
                
        except Exception as e:
            raise SQLiteError(f"Failed to retrieve documents: {str(e)}")
    
    
    def delete_document(self, doc_id: str) -> bool:
        """Delete document by ID"""
        try:
            with self._get_connection() as conn:
                cursor = conn.cursor()
                cursor.execute("DELETE FROM documents WHERE id = ?", (doc_id,))
                conn.commit()
                return cursor.rowcount > 0
                
        except Exception as e:
            raise SQLiteError(f"Failed to delete document {doc_id}: {str(e)}")
    

    def get_document_count(self) -> int:
        """Get total number of documents"""
        try:
            with self._get_connection() as conn:
                cursor = conn.cursor()
                cursor.execute("SELECT COUNT(*) FROM documents")
                return cursor.fetchone()[0]
                
        except Exception as e:
            raise SQLiteError(f"Failed to get document count: {str(e)}")
    

    def clear_all(self) -> bool:
        """Clear all documents from database"""
        try:
            with self._get_connection() as conn:
                cursor = conn.cursor()
                cursor.execute("DELETE FROM documents")
                conn.commit()
                return True
                
        except Exception as e:
            raise SQLiteError(f"Failed to clear documents: {str(e)}")<|MERGE_RESOLUTION|>--- conflicted
+++ resolved
@@ -7,11 +7,8 @@
 
 from .base import TextStorageBase, TextStorageError
 from models.documents import DocumentChunk
-<<<<<<< HEAD
 from models.configs.storage import TextStoreConfig
-=======
-from models.configs.storage import SqliteConfig
->>>>>>> 1357778d
+
 
 
 class SQLiteError(TextStorageError):
@@ -20,11 +17,8 @@
 
 
 class SQLiteDB(TextStorageBase):
-<<<<<<< HEAD
     def __init__(self, config: TextStoreConfig):
-=======
-    def __init__(self, config: SqliteConfig):
->>>>>>> 1357778d
+
         """Initialize SQLite client with database path"""
         super().__init__(config)
         self.db_path = self.config.path or "data/.sql/chunks.db"
@@ -102,11 +96,8 @@
                 
                 cursor.execute("""
                     INSERT OR REPLACE INTO documents (id, text, document_data, embedding) VALUES (?, ?, ?, ?)
-<<<<<<< HEAD
                 """, (chunk.id, chunk.text, json.dumps(document_data), json.dumps(chunk.embedding)))
-=======
-                """, (chunk.id, chunk.text, json.dumps(document_data), json.dumps(chunk.embeddding)))
->>>>>>> 1357778d
+
                 
                 conn.commit()
                 return True
