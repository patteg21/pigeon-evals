from .base import BaseDimensionalReducer
from .pca_reducer import PCAReducer
from utils.logger import logger
from utils.config_manager import ConfigManager
<<<<<<< HEAD
from models.configs.embedding import DimensionReduction
=======
>>>>>>> 1357778d
from typing import Optional


class DimensionalReductionFactory:
    """Factory for creating dimensional reduction instances based on type."""

    _reducers = {
        "pca": PCAReducer,
        "PCA": PCAReducer,  # Support uppercase variant from config
    }

<<<<<<< HEAD
    @classmethod
    def create_reducer(cls, dimension_config: DimensionReduction) -> Optional[BaseDimensionalReducer]:
        """Create dimensional reducer instance from config object."""
        if not dimension_config:
            return None

        reducer_type = dimension_config.type

        if reducer_type not in cls._reducers:
            logger.warning(f"Unknown reducer type '{reducer_type}', falling back to PCA")
            reducer_type = "pca"

        reducer_class = cls._reducers[reducer_type]
        logger.info(f"Creating {reducer_type.upper()} dimensional reducer")
        return reducer_class(dimension_config)

=======
>>>>>>> 1357778d
    @classmethod
    def create_from_config(cls) -> Optional[BaseDimensionalReducer]:
        """Create dimensional reducer instance using the singleton config."""
        config_manager = ConfigManager()
        config = config_manager.config

        if config.embedding and config.embedding.dimension_reduction:
<<<<<<< HEAD
            return cls.create_reducer(config.embedding.dimension_reduction)
=======
            dimension_config = config.embedding.dimension_reduction
            reducer_type = dimension_config.type

            if reducer_type not in cls._reducers:
                logger.warning(f"Unknown reducer type '{reducer_type}', falling back to PCA")
                reducer_type = "pca"

            reducer_class = cls._reducers[reducer_type]
            logger.info(f"Creating {reducer_type.upper()} dimensional reducer")
            return reducer_class(dimension_config)
>>>>>>> 1357778d
        else:
            logger.info("No dimensional reduction config found, skipping")
            return None<|MERGE_RESOLUTION|>--- conflicted
+++ resolved
@@ -2,11 +2,8 @@
 from .pca_reducer import PCAReducer
 from utils.logger import logger
 from utils.config_manager import ConfigManager
-<<<<<<< HEAD
 from models.configs.embedding import DimensionReduction
-=======
->>>>>>> 1357778d
-from typing import Optional
+
 
 
 class DimensionalReductionFactory:
@@ -17,7 +14,6 @@
         "PCA": PCAReducer,  # Support uppercase variant from config
     }
 
-<<<<<<< HEAD
     @classmethod
     def create_reducer(cls, dimension_config: DimensionReduction) -> Optional[BaseDimensionalReducer]:
         """Create dimensional reducer instance from config object."""
@@ -34,8 +30,7 @@
         logger.info(f"Creating {reducer_type.upper()} dimensional reducer")
         return reducer_class(dimension_config)
 
-=======
->>>>>>> 1357778d
+
     @classmethod
     def create_from_config(cls) -> Optional[BaseDimensionalReducer]:
         """Create dimensional reducer instance using the singleton config."""
@@ -43,20 +38,8 @@
         config = config_manager.config
 
         if config.embedding and config.embedding.dimension_reduction:
-<<<<<<< HEAD
             return cls.create_reducer(config.embedding.dimension_reduction)
-=======
-            dimension_config = config.embedding.dimension_reduction
-            reducer_type = dimension_config.type
 
-            if reducer_type not in cls._reducers:
-                logger.warning(f"Unknown reducer type '{reducer_type}', falling back to PCA")
-                reducer_type = "pca"
-
-            reducer_class = cls._reducers[reducer_type]
-            logger.info(f"Creating {reducer_type.upper()} dimensional reducer")
-            return reducer_class(dimension_config)
->>>>>>> 1357778d
         else:
             logger.info("No dimensional reduction config found, skipping")
             return None