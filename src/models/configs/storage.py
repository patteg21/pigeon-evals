--- conflicted
+++ resolved
@@ -20,12 +20,7 @@
 # === Text Store
 
 class TextStoreConfig(BaseModel):
-<<<<<<< HEAD
     client: Optional[Literal["sqlite", "postgres", "s3", "file"]] = Field(default="sqlite", description="Storage client type")
-=======
-    client: Optional[str] = Field(None, description="Storage client type")
-    path: Optional[str] = Field(None, description="Path to SQLite database")
->>>>>>> 1357778d
     upload: bool = Field(default=False, description="Whether to upload / save text")
 
     # SQLite specific
